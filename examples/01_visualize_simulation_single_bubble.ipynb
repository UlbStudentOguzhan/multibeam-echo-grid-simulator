{
 "cells": [
  {
   "cell_type": "code",
   "execution_count": null,
   "id": "8eece89b-41c8-4906-bd9b-0955561608ef",
   "metadata": {
    "tags": []
   },
   "outputs": [],
   "source": [
    "#add mbes_sim to search path\n",
    "import sys\n",
    "sys.path.insert(0, \"../src/\")"
   ]
  },
  {
   "cell_type": "code",
   "execution_count": null,
   "id": "e88b0cc7-6665-46ac-b056-cf1d7d49650f",
   "metadata": {
    "tags": []
   },
   "outputs": [],
   "source": [
    "%matplotlib widget\n",
    "\n",
    "from ipywidgets import *\n",
    "import matplotlib.pyplot as plt\n",
    "\n",
    "import numpy as np\n",
    "import math\n",
    "from copy import deepcopy\n",
    "from tqdm.auto import tqdm\n",
    "\n",
    "import mbes_sim.simulationfunctions as SIMFUN\n",
    "import mbes_sim.functions.create_bubblesfunctions as bubbles"
   ]
  },
  {
   "cell_type": "code",
   "execution_count": null,
   "id": "69ef3988-1087-42bd-9b54-43e1e396f887",
   "metadata": {
    "tags": []
   },
   "outputs": [],
   "source": [
    "# simplify plotting\n",
    "import matplotlib as mpl\n",
    "\n",
    "mpl.rcParams['figure.dpi'] = 100\n",
    "close_plots = True\n",
    "\n",
    "\n",
    "def create_figure(name):\n",
    "    if close_plots: plt.close(name)\n",
    "    fig = plt.figure(name)\n",
    "    fig.suptitle = name\n",
    "    \n",
    "    return fig"
   ]
  },
  {
   "cell_type": "markdown",
   "id": "f8a2dcfe-8512-4602-ba8e-7aea02961ab1",
   "metadata": {},
   "source": [
    "## Create the simulation setup"
   ]
  },
  {
   "cell_type": "code",
   "execution_count": null,
   "id": "83220b00-dd21-4d2e-89da-af08243a876f",
   "metadata": {
    "tags": []
   },
   "outputs": [],
   "source": [
    "downfactor = 1 #speed up sumlation by reducing the resolution and number of beams and samples of the mbes\n",
    "resfactor  = 1\n",
    "voxsize    = 1\n",
    "\n",
    "beam_pattern = SIMFUN.t_Window.Exponential\n",
    "\n",
    "method_name = 'sv_int_lin'"
   ]
  },
  {
   "cell_type": "code",
   "execution_count": null,
   "id": "2eaa6f84-e95b-48cf-ab29-c35054f73589",
   "metadata": {
    "tags": []
   },
   "outputs": [],
   "source": [
    "#create simulation setup\n",
    "\n",
    "setup = SIMFUN.SimulationSetup(\n",
    "    addPlots = True,\n",
    "    prefix = 'single_sim',\n",
    "    downfactor = downfactor,\n",
    "    blockAvg = False,\n",
    "    resfactor  = resfactor,\n",
    "    windowType           = beam_pattern,\n",
    "    idealizedBeampattern = False,\n",
    "    equiDist             = False,\n",
    "    motionDataPath = '../test_data/m143_l0154_motion.csv',\n",
    "    \n",
    "    surveyType           = SIMFUN.t_Survey.IdealMotion,\n",
    "    #surveyType           = SIMFUN.t_Survey.RealMotion,\n",
    "    voxelsize            = voxsize / downfactor,\n",
    "    voxelsizeZ           = voxsize / downfactor,\n",
    "    surveyspeedKnots     = 3,\n",
    "    swathdistance        = 0.8 / downfactor,\n",
    "    layerDepths          = [],\n",
    "    layerSizes           = [],\n",
    "    bubbleType           = SIMFUN.t_Bubbles.SingleBubble,\n",
    "    exagHPR              = 1,\n",
    "    BaseDirectory        = 'simresults',\n",
    "    \n",
    "    load_previous_simresults = False,    \n",
    "    verbose = True)"
   ]
  },
  {
   "cell_type": "code",
   "execution_count": null,
   "id": "0f4b2032-070d-4a3f-9b45-a40dabc2a5e0",
   "metadata": {
    "tags": []
   },
   "outputs": [],
   "source": [
<<<<<<< HEAD
    "sim_setup = setup\n",
    "\n",
    "# Additional setup for simulation (to run am individual simulation\n",
    "        \n",
=======
    "\n",
    "# Additional setup for simulation (to run am individual simulation\n",
    "sim_setup = deepcopy(setup)\n",
    "    \n",
>>>>>>> 1fa99a94
    "# Add a random offset to the survey\n",
    "sim_survey = sim_setup.get_survey()\n",
    "\n",
    "sim_survey.setRandomOffsetX(sim_setup.SimSetup['voxelsize'])\n",
    "sim_survey.setRandomOffsetY(sim_setup.SimSetup['voxelsize'])\n",
    "sim_survey.setRandomOffsetZ(sim_setup.SimSetup['voxelsize'])\n",
    "sim_setup.Simulation.setSurvey(sim_survey)\n",
    "\n",
    "# this generates a target at a random position\n",
    "targets = next(iter(sim_setup.TargetGenerator.iterarte(1)))\n",
    "\n",
    "#use this if you want to simulate the target at a specific position\n",
    "# targets = bubbles.Targets([1],\n",
    "#                           [25],#[25],\n",
    "#                           [75],\n",
    "#                           [1])\n",
    "\n",
    "sim_setup.Simulation.setTargets(targets)"
   ]
  },
  {
   "cell_type": "markdown",
   "id": "037db8ff-69e8-4072-9ab0-90b7d86b7374",
   "metadata": {},
   "source": [
    "## Simulate the survey and create a scattergrid"
   ]
  },
  {
   "cell_type": "code",
   "execution_count": null,
   "id": "86c36498-6a6b-4014-ac28-1a98ac2a9a92",
   "metadata": {
    "tags": []
   },
   "outputs": [],
   "source": [
    "#create scatter grid by calling the Simulation object inside the sim setup directly\n",
    "scatterGrids = sim_setup.Simulation.simulate3DEchoesGrid(progress=True,return_scatterGrids=True)"
   ]
  },
  {
   "cell_type": "markdown",
   "id": "c149c94a-1cfb-4425-9073-ca655aafd79c",
   "metadata": {},
   "source": [
    "## Some preparation for the plotting"
   ]
  },
  {
   "cell_type": "code",
   "execution_count": null,
   "id": "28d82662-27db-4e14-bb55-4395c051f031",
   "metadata": {
    "tags": []
   },
   "outputs": [],
   "source": [
    "#plotting setup\n",
    "cmin=-100\n",
    "cmap='YlGnBu_r'"
   ]
  },
  {
   "cell_type": "code",
   "execution_count": null,
   "id": "e4640743-1183-48b2-93c2-eb1b9b142203",
   "metadata": {
    "tags": []
   },
   "outputs": [],
   "source": [
    "#find x,y,z index for max respones (used for plotting)\n",
    "scatterGrid = scatterGrids[method_name]\n",
    "imshape = scatterGrids[method_name].ImageAvg.shape\n",
    "\n",
    "max_resp_x = [0,0]\n",
    "max_resp_y = [0,0]\n",
    "max_resp_z = [0,0]\n",
    "\n",
    "for xi in tqdm(range(imshape[0])):\n",
    "    if False:\n",
    "        resp_x = np.nanmax(scatterGrid.ImageAvg[xi,:,:])\n",
    "    else:\n",
    "        resp_x = np.nansum(scatterGrid.ImageAvg[xi,:,:])\n",
    "    \n",
    "    if resp_x > max_resp_x[0]: max_resp_x = [resp_x,xi]\n",
    "        \n",
    "for yi in tqdm(range(imshape[1])):\n",
    "    if False:\n",
    "        resp_y = np.nanmax(scatterGrid.ImageAvg[:,yi,:])\n",
    "    else:\n",
    "        resp_y = np.nansum(scatterGrid.ImageAvg[:,yi,:])\n",
    "    \n",
    "    if resp_y > max_resp_y[0]: max_resp_y = [resp_y,yi]\n",
    "        \n",
    "for zi in tqdm(range(imshape[2])):\n",
    "    if False:\n",
    "        resp_z = np.nanmax(scatterGrid.ImageAvg[:,:,zi])\n",
    "    else:\n",
    "        resp_z = np.nansum(scatterGrid.ImageAvg[:,:,zi])\n",
    "    \n",
    "    if resp_z > max_resp_z[0]: max_resp_z = [resp_z,zi]\n",
    "   \n",
    "print(max_resp_x)\n",
    "print(max_resp_y)\n",
    "print(max_resp_z)"
   ]
  },
  {
   "cell_type": "markdown",
   "id": "bc6fb018-5c06-4372-b0c2-68346b38a55e",
   "metadata": {},
   "source": [
    "## Visualize the created scattergrid in 2D"
   ]
  },
  {
   "cell_type": "code",
   "execution_count": null,
   "id": "b79ac2c1-80cf-4703-9042-4c043ee7e6ce",
   "metadata": {
    "tags": []
   },
   "outputs": [],
   "source": [
    "scattergrid = scatterGrids[method_name]\n",
    "\n",
    "#get min max\n",
    "image = scattergrid.ImageAvg.copy()\n",
    "image[scattergrid.ImageNums == 0] = np.nan\n",
    "image[image==0] = np.nan\n",
    "tmp = 10 * np.log10(image)\n",
    "scattergridCmin = np.nanmin(tmp)\n",
    "scattergridCmax = np.nanmax(tmp)\n",
    "print(scattergridCmin,scattergridCmax)\n",
    "\n",
    "fig_slices = create_figure('axes sum - ' + method_name)\n",
    "\n",
    "def update(cmin = (math.floor(scattergridCmin),\n",
    "                   math.ceil(scattergridCmax),\n",
    "                  0.5),\n",
    "           show_colorbar=False,\n",
    "           wci_index=(-1,scattergrid.ImageAvg.shape[0]),\n",
    "           echo_index=(-1,scattergrid.ImageAvg.shape[1]),\n",
    "           depth_index=(-1,scattergrid.ImageAvg.shape[2]),\n",
    "           show_wci=True,\n",
    "           show_echo=False,\n",
    "           show_map=False):\n",
    "    \n",
    "    if wci_index == scattergrid.ImageAvg.shape[0]: wci_index = max_resp_x[1]\n",
    "    if echo_index == scattergrid.ImageAvg.shape[1]: echo_index = max_resp_y[1]\n",
    "    if depth_index == scattergrid.ImageAvg.shape[2]: depth_index = max_resp_z[1]\n",
    "        \n",
    "    if wci_index == -1: wci_index = None\n",
    "    if echo_index == -1: echo_index = None\n",
    "    if depth_index == -1: depth_index = None\n",
    "    \n",
    "    global fig_slices, local_image\n",
    "    \n",
    "    try:\n",
    "        \n",
    "        fig_slices, ax, local_image = scattergrid.plot(\n",
    "            fig_slices,\n",
    "            targets_color   = [\n",
    "                (sim_setup.Simulation.Targets,'red'),\n",
    "            ],\n",
    "               target_size = 20,\n",
    "            show_wci  = show_wci,\n",
    "            show_echo = show_echo,\n",
    "            show_map  = show_map,\n",
    "            show_colorbar = show_colorbar,\n",
    "            todB      = True,\n",
    "            mindBVal  = cmin,\n",
    "            xindex = wci_index,\n",
    "            yindex = echo_index,\n",
    "            zindex = depth_index,\n",
    "\n",
    "                kwargs={\n",
    "                    'cmap' : cmap,\n",
    "                    'vmin' : cmin,\n",
    "                    'vmax' : scattergridCmax,\n",
    "                    \n",
    "                },\n",
    "            colorbar_kwargs = {\n",
    "                'orientation' : 'horizontal'\n",
    "            }\n",
    "        )\n",
    "    except Exception as e:\n",
    "        print(e)\n",
    "        pass\n",
    "           \n",
    "    \n",
    "\n",
    "interact(update);"
   ]
  },
  {
   "cell_type": "markdown",
   "id": "e1370199-b4df-4c07-82cc-169450096519",
   "metadata": {
    "tags": []
   },
   "source": [
    "## Prepare visualisation in 3D"
   ]
  },
  {
   "cell_type": "code",
   "execution_count": null,
   "id": "157fdf7e-1d16-4154-9390-5fdb435d132d",
   "metadata": {
    "tags": []
   },
   "outputs": [],
   "source": [
    "import plotly.graph_objects as go\n",
    "import numpy as np\n",
    "import plotly.offline as pyo\n",
    "import plotly.io as pio\n",
    "pyo.init_notebook_mode(connected=False)\n",
    "pio.renderers\n",
    "import matplotlib"
   ]
  },
  {
   "cell_type": "code",
   "execution_count": null,
   "id": "1f9e4942-1af8-4329-a40c-f524b33ed052",
   "metadata": {
    "tags": []
   },
   "outputs": [],
   "source": [
    "plotly_cmap='ylgnbu_r'"
   ]
  },
  {
   "cell_type": "code",
   "execution_count": null,
   "id": "5a823b52-0df2-484f-9796-03b8fc43444d",
   "metadata": {
    "tags": []
   },
   "outputs": [],
   "source": [
    "def get_3DImage(self,\n",
    "             todB= True,\n",
    "             mindBVal = -100):\n",
    "    image = self.ImageAvg.copy()\n",
    "    image[self.ImageNums == 0] = np.nan\n",
    "    if todB:\n",
    "        image[image == 0] = 0.000000000000001\n",
    "        image = 10 * np.log10(image)\n",
    "        image[image < mindBVal] = mindBVal\n",
    "        \n",
    "    \n",
    "    return image"
   ]
  },
  {
   "cell_type": "code",
   "execution_count": null,
   "id": "e20fccc1-6e16-4b0d-bbed-20f1b73ee1e2",
   "metadata": {
    "tags": []
   },
   "outputs": [],
   "source": [
    "X_,Y_,Z_ = np.meshgrid(\n",
    "    np.arange(scattergrid.MinX,scattergrid.MaxX,scattergrid.ResX),\n",
    "    np.arange(scattergrid.MinY,scattergrid.MaxY,scattergrid.ResY),\n",
    "    np.arange(scattergrid.MinZ,scattergrid.MaxZ,scattergrid.ResZ))\n",
    "\n",
    "#T = np.exp(-X**2 - Y**2 - Z**2)\n",
    "\n",
    "\n",
    "X=[]\n",
    "Y=[]\n",
    "Z=[]\n",
    "V = []\n",
    "\n",
    "   \n",
    "if True:\n",
    "    image = get_3DImage(scattergrid)\n",
    "    gridder = scattergrid.getGridder()\n",
    "    \n",
    "    im_max = np.nanmax(image)\n",
    "    \n",
    "    min_val = im_max-70\n",
    "    #min_val = cmin + 1\n",
    "    min_val = -80\n",
    "    print('im_max:',im_max)\n",
    "    print('min_val:',min_val)\n",
    "\n",
    "    for xi in range(image.shape[0]):\n",
    "        for yi in range(image.shape[1]):\n",
    "            for zi in range(image.shape[2]):\n",
    "                if True:                    \n",
    "                    if image[xi][yi][zi] < min_val:   \n",
    "                        continue\n",
    "                        \n",
    "                if not np.isfinite(image[xi][yi][zi]):\n",
    "                    continue\n",
    "  \n",
    "                if False:\n",
    "                    if zi < zi1 or zi > zi2:\n",
    "                        continue\n",
    "                        \n",
    "                X.append(gridder.get_x_value(xi))\n",
    "                Y.append(gridder.get_y_value(yi))\n",
    "                Z.append(gridder.get_z_value(zi))\n",
    "                V.append(image[xi][yi][zi])\n",
    "                \n",
    "if True:      \n",
    "    Xall=[]\n",
    "    Yall=[]\n",
    "    Zall=[]\n",
    "    Vall = []\n",
    "    for xi in range(image.shape[0]):\n",
    "        for yi in range(image.shape[1]):\n",
    "            for zi in range(image.shape[2]):            \n",
    "\n",
    "                if not np.isfinite(image[xi][yi][zi]):\n",
    "                    continue\n",
    "                Xall.append(gridder.get_x_value(xi))\n",
    "                Yall.append(gridder.get_y_value(yi))\n",
    "                Zall.append(gridder.get_z_value(zi))\n",
    "                Vall.append(image[xi][yi][zi])\n",
    "            \n",
    "    Xslx=[]\n",
    "    Yslx=[]\n",
    "    Zslx=[]\n",
    "    Vslx = []\n",
    "    selected_xi = max_resp_x[1]\n",
    "    image_slice = get_3DImage(scattergrid,mindBVal=-70)[selected_xi,:,:]\n",
    "    for yi in range(image_slice.shape[0]):\n",
    "        for zi in range(image_slice.shape[1]):            \n",
    "            \n",
    "            if not np.isfinite(image[selected_xi][yi][zi]):\n",
    "                continue\n",
    "            Xslx.append(gridder.get_x_value(selected_xi))\n",
    "            Yslx.append(gridder.get_y_value(yi))\n",
    "            Zslx.append(gridder.get_z_value(zi))\n",
    "            Vslx.append(image_slice[yi][zi])\n",
    "    \n",
    "    Xsly=[]\n",
    "    Ysly=[]\n",
    "    Zsly=[]\n",
    "    Vsly = []\n",
    "    selected_yi = max_resp_y[1]\n",
    "    image_slice = get_3DImage(scattergrid,mindBVal=-70)[:,selected_yi,:]\n",
    "    for xi in range(image_slice.shape[0]):\n",
    "        for zi in range(image_slice.shape[1]):            \n",
    "            \n",
    "            if not np.isfinite(image[xi][selected_yi][zi]):\n",
    "                continue\n",
    "            Xsly.append(gridder.get_x_value(xi))\n",
    "            Ysly.append(gridder.get_y_value(selected_yi))\n",
    "            Zsly.append(gridder.get_z_value(zi))\n",
    "            Vsly.append(image_slice[xi][zi])\n",
    "            \n",
    "    \n",
    "    Xslz=[]\n",
    "    Yslz=[]\n",
    "    Zslz=[]\n",
    "    Vslz = []\n",
    "    selected_zi = max_resp_z[1]\n",
    "    image_slice = get_3DImage(scattergrid,mindBVal=-70)[:,:,selected_zi]\n",
    "    for xi in range(image_slice.shape[0]):\n",
    "        for yi in range(image_slice.shape[1]):            \n",
    "            \n",
    "            if not np.isfinite(image[xi][yi][selected_zi]):\n",
    "                continue\n",
    "            Xslz.append(gridder.get_x_value(xi))\n",
    "            Yslz.append(gridder.get_y_value(yi))\n",
    "            Zslz.append(gridder.get_z_value(selected_zi))\n",
    "            Vslz.append(image_slice[xi][zi])\n"
   ]
  },
  {
   "cell_type": "code",
   "execution_count": null,
   "id": "7f5108e7-a53b-4ebf-94d2-7b62a162d294",
   "metadata": {
    "tags": []
   },
   "outputs": [],
   "source": [
    "gridder = scatterGrid.getGridder()\n",
    "image = get_3DImage(scatterGrid,mindBVal=-100)\n",
    "\n",
    "LImage = image[:,max_resp_y[1],:]\n",
    "\n",
    "ly,lz = np.where(np.isfinite(LImage))\n",
    "min_echo_x = gridder.get_y_value(min(ly)-0.5)\n",
    "max_echo_x = gridder.get_y_value(max(ly)+0.5)\n",
    "min_echo_z = gridder.get_z_value(min(lz)-0.5)\n",
    "max_echo_z = gridder.get_z_value(max(lz)+0.5)\n",
    "echo_y = gridder.get_y_value(max_resp_y[1])\n",
    "\n",
    "xbox = [gridder.get_x_value(0),gridder.get_x_value(image.shape[0]),gridder.get_x_value(image.shape[0]),gridder.get_x_value(0),gridder.get_x_value(0)]\n",
    "xbox = [min_echo_x,max_echo_x,max_echo_x,min_echo_x,min_echo_x]\n",
    "ybox = [echo_y,echo_y,echo_y,echo_y,echo_y]\n",
    "zbox = [min_echo_z,min_echo_z,max_echo_z,max_echo_z,min_echo_z]\n",
    "\n",
    "\n",
    "xpath = sim_setup.get_survey().pingpositions_x\n",
    "ypath = sim_setup.get_survey().pingpositions_y\n",
    "zpath = sim_setup.get_survey().heaves"
   ]
  },
  {
   "cell_type": "markdown",
   "id": "e7287206-9e01-441d-bd9d-394ef3cbccbc",
   "metadata": {},
   "source": [
    "## Visualize in 3D"
   ]
  },
  {
   "cell_type": "code",
   "execution_count": null,
   "id": "cbd36bda-3837-4893-ac6d-0e561947a866",
   "metadata": {
    "tags": []
   },
   "outputs": [],
   "source": [
    "#cmin = -50\n",
    "cmax = 0\n",
    "cmin = -100\n",
    "\n",
    "scatter_size=2\n",
    "\n",
    "\n",
    "if True:\n",
    "    fig = go.FigureWidget(data=[go.Scatter3d(\n",
    "        showlegend=False,\n",
    "        x=X,\n",
    "        y=Y,\n",
    "        z=Z,\n",
    "        mode='markers',\n",
    "        marker=dict(\n",
    "            size=scatter_size,\n",
    "            color=V,                # set color to an array/list of desired values\n",
    "            #colorscale='Turbo',   # choose a colorscale\n",
    "            #colorscale=[(0., \"blue\"), (1., \"yellow\")],\n",
    "            colorscale=plotly_cmap,\n",
    "            cmin = cmin,\n",
    "            cmax = cmax,\n",
    "            opacity=1,\n",
    "            symbol='square',\n",
    "            colorbar=dict(\n",
    "                title=\"10log10(σ)\",\n",
    "                len=0.5\n",
    "            )\n",
    "        )\n",
    "    )])\n",
    "else:\n",
    "    fig = go.FigureWidget()\n",
    "    \n",
    "    \n",
    "if True:\n",
    "    fig.add_scatter3d(\n",
    "        showlegend=False,\n",
    "        x=Xslx,\n",
    "        y=Yslx,\n",
    "        z=Zslx,\n",
    "        mode='markers',\n",
    "        marker=dict(\n",
    "            size=3,\n",
    "            color=Vslx,                # set color to an array/list of desired values\n",
    "            #color='red',\n",
    "            colorscale=plotly_cmap,   # choose a colorscale\n",
    "            cmin = cmin,\n",
    "            cmax = cmax,\n",
    "            opacity=0.1,\n",
    "            symbol='square',\n",
    "            #colorbar=dict(\n",
    "            #    title=\"Colorbar\",\n",
    "            #    len=0.5\n",
    "            #)\n",
    "        )\n",
    "    )\n",
    "    \n",
    "if False:\n",
    "    fig.add_scatter3d(\n",
    "        showlegend=False,\n",
    "        x=Xsly,\n",
    "        y=Ysly,\n",
    "        z=Zsly,\n",
    "        mode='markers',\n",
    "        marker=dict(\n",
    "            size=3,\n",
    "            color=Vsly,                # set color to an array/list of desired values\n",
    "            #color='blue',\n",
    "            colorscale=plotly_cmap,   # choose a colorscale\n",
    "            cmin = cmin,\n",
    "            cmax = cmax,\n",
    "            opacity=0.1,\n",
    "            symbol='square',\n",
    "            #colorbar=dict(\n",
    "            #    title=\"Colorbar\",\n",
    "            #    len=0.5\n",
    "            #)\n",
    "        )\n",
    "    )\n",
    "    \n",
    "if False:\n",
    "    fig.add_scatter3d(\n",
    "        showlegend=False,\n",
    "        x=Xslz,\n",
    "        y=Yslz,\n",
    "        z=Zslz,\n",
    "        mode='markers',\n",
    "        marker=dict(\n",
    "            size=3,\n",
    "            #color=Vslz,                # set color to an array/list of desired values\n",
    "            color='green',\n",
    "            colorscale=plotly_cmap,   # choose a colorscale\n",
    "            cmin = cmin,\n",
    "            cmax = cmax,\n",
    "            opacity=0.1,\n",
    "            symbol='square',\n",
    "            #colorbar=dict(\n",
    "            #    title=\"Colorbar\",\n",
    "            #    len=0.5\n",
    "            #)\n",
    "        )\n",
    "    )\n",
    "\n",
    "# fig.add_scatter3d(\n",
    "#     showlegend=False,\n",
    "#     x=xbox,\n",
    "#     y=ybox,\n",
    "#     z=zbox,\n",
    "#     mode='lines',\n",
    "#     line=dict(color='blue', width=4)\n",
    "# )\n",
    "\n",
    "# fig.add_scatter3d(\n",
    "#     showlegend=False,\n",
    "#     x=xmbes,\n",
    "#     y=ymbes,\n",
    "#     z=zmbes,\n",
    "#     mode='lines',\n",
    "#     line=dict(color='red', width=4)\n",
    "# )\n",
    "fig.add_scatter3d(\n",
    "    showlegend=False,\n",
    "    x=xpath,\n",
    "    y=ypath,\n",
    "    z=zpath,\n",
    "    #mode='lines',\n",
    "    marker=dict(\n",
    "        size=1,\n",
    "        color='black',                \n",
    "        opacity=1,\n",
    "        symbol='square'\n",
    "    ),\n",
    "    line=dict(color='black', width=1)\n",
    ")\n",
    "\n",
    "\n",
    "fig.add_scatter3d(\n",
    "        showlegend=False,\n",
    "        x=sim_setup.Simulation.Targets.x,\n",
    "        y=sim_setup.Simulation.Targets.y,\n",
    "        z=sim_setup.Simulation.Targets.z,\n",
    "        mode='markers',\n",
    "        marker=dict(\n",
    "            size=0.3,\n",
    "            color='black',                # set color to an array/list of desired values\n",
    "            colorscale=plotly_cmap,   # choose a colorscale\n",
    "            cmin = cmin,\n",
    "            cmax = cmax,\n",
    "            opacity=1,\n",
    "            #symbol='square',\n",
    "        )\n",
    "    )\n",
    "\n",
    "fig.update_layout(\n",
    "    scene=dict(\n",
    "        xaxis=dict(type=\"linear\"),\n",
    "        yaxis=dict(type=\"linear\"),\n",
    "        zaxis=dict(type=\"linear\"),\n",
    "        annotations=[\n",
    "        dict(\n",
    "            showarrow=True,\n",
    "            x=sim_setup.Simulation.Targets.x[0],\n",
    "            y=sim_setup.Simulation.Targets.y[0],\n",
    "            z=sim_setup.Simulation.Targets.z[0],\n",
    "            #z=90,\n",
    "            text=\"bubble target position\",\n",
    "            xanchor=\"auto\",\n",
    "            ax=-30,\n",
    "            ay=-55,\n",
    "            arrowwidth=4,\n",
    "            arrowcolor='black',\n",
    "            opacity=1,\n",
    "            xshift = -4,\n",
    "            yshift = 4,\n",
    "            #bgcolor='red',\n",
    "            font=dict(\n",
    "                color='black',\n",
    "                size=18\n",
    "            )\n",
    "        )\n",
    "        ]\n",
    "    )\n",
    ")\n",
    "\n",
    "\n",
    "\n",
    "# tight layout\n",
    "fig.update_layout(width=800,height =800)\n",
    "fig.update_layout(margin=dict(l=0, r=0, b=0, t=0))\n",
    "#fig.update_scenes(zaxis_autorange=\"reversed\", xaxis_autorange = 'reversed')\n",
    "\n",
    "# fig.update_layout(\n",
    "#     scene = dict(\n",
    "#         xaxis = dict(range=[min(xbox),max(xbox)],),\n",
    "#         yaxis = dict(range=[min(ymbes),max(ymbes)],),\n",
    "#         zaxis = dict(range=[min(zmbes),max(zmbes)],),))\n",
    "\n",
    "fig.update_layout(scene = dict(\n",
    "                    xaxis_title='x / alongtack',\n",
    "                    yaxis_title='y / acrosstrack',\n",
    "                    zaxis_title='z / depth'))\n",
    "\n",
    "\n",
    "fig.update_scenes(yaxis_autorange=\"reversed\", zaxis_autorange = 'reversed')\n",
    "\n",
    "fig"
   ]
  },
  {
   "cell_type": "code",
   "execution_count": null,
   "id": "8a12d370-7b9f-4f0f-ac33-ba2a9012234d",
   "metadata": {},
   "outputs": [],
   "source": [
    "print(\"test\")"
   ]
  },
  {
   "cell_type": "code",
   "execution_count": null,
   "id": "00d09b48-6371-4736-8f06-57535139205e",
   "metadata": {},
   "outputs": [],
   "source": []
  }
 ],
 "metadata": {
  "kernelspec": {
   "display_name": "Python 3 (ipykernel)",
   "language": "python",
   "name": "python3"
  },
  "language_info": {
   "codemirror_mode": {
    "name": "ipython",
    "version": 3
   },
   "file_extension": ".py",
   "mimetype": "text/x-python",
   "name": "python",
   "nbconvert_exporter": "python",
   "pygments_lexer": "ipython3",
   "version": "3.11.0"
  }
 },
 "nbformat": 4,
 "nbformat_minor": 5
}<|MERGE_RESOLUTION|>--- conflicted
+++ resolved
@@ -134,17 +134,10 @@
    },
    "outputs": [],
    "source": [
-<<<<<<< HEAD
-    "sim_setup = setup\n",
-    "\n",
-    "# Additional setup for simulation (to run am individual simulation\n",
-    "        \n",
-=======
     "\n",
     "# Additional setup for simulation (to run am individual simulation\n",
     "sim_setup = deepcopy(setup)\n",
     "    \n",
->>>>>>> 1fa99a94
     "# Add a random offset to the survey\n",
     "sim_survey = sim_setup.get_survey()\n",
     "\n",
@@ -203,7 +196,7 @@
    },
    "outputs": [],
    "source": [
-    "#plotting setup\n",
+    "#some plotting setup\n",
     "cmin=-100\n",
     "cmap='YlGnBu_r'"
    ]
@@ -325,9 +318,8 @@
     "\n",
     "                kwargs={\n",
     "                    'cmap' : cmap,\n",
-    "                    'vmin' : cmin,\n",
-    "                    'vmax' : scattergridCmax,\n",
-    "                    \n",
+    "                    #'vmin' : scattergridCmin,\n",
+    "                    'vmax' : scattergridCmax\n",
     "                },\n",
     "            colorbar_kwargs = {\n",
     "                'orientation' : 'horizontal'\n",
